%%%
%%% @doc Blockweave maintaining nodes in the Arweave system.
%%%

-module(ar_node).

-export([start_link/1]).
-export([start/0, start/1, start/2, start/3, start/4, start/5, start/6, start/7]).
-export([stop/1]).

-export([get_blocks/1, get_block/3]).
-export([get_peers/1]).
-export([get_wallet_list/1]).
-export([get_hash_list/1, get_height/1]).
-export([get_trusted_peers/1]).
-export([get_balance/2]).
-export([get_last_tx/2, get_last_tx_from_floating/2]).
-export([get_pending_txs/1, get_full_pending_txs/1]).
-export([get_current_diff/1, get_diff/1]).
-export([get_floating_wallet_list/1]).
-export([get_waiting_txs/1, get_all_known_txs/1]).
-export([get_current_block_hash/1, get_current_block/1]).
-export([get_reward_addr/1]).
-export([get_reward_pool/1]).
-export([is_joined/1]).

-export([mine/1, mine_at_diff/2, automine/1, truncate/1]).
-export([add_block/3]).
-export([add_tx/2]).
-export([cancel_tx/3]).
-export([add_peers/2]).
-export([print_reward_addr/0]).

-export([set_reward_addr/2, set_reward_addr_from_file/1, generate_and_set_reward_addr/0]).
-export([set_loss_probability/2, set_delay/2, set_mining_delay/2, set_xfer_speed/2]).

-include("ar.hrl").

%%%
%%% Macros.
%%%

%% @doc Maximum number of blocks to hold at any time.
%% NOTE: This value should be greater than ?RETARGET_BLOCKS + 1
%% in order for the TNT test suite to pass.
-define(MAX_BLOCKS, ?RETARGET_BLOCKS).

%% @doc Ensure this number of the last blocks are not dropped.
-define(KEEP_LAST_BLOCKS, 5).

%% @doc The time to poll peers for a new current block.
-define(POLL_TIME, 60*100).

%%%
%%% Public API.
%%%

%% @doc Start a node, linking to a supervisor process
start_link(Args) ->
	PID = erlang:apply(ar_node, start, Args),
	{ok, PID}.

%% @doc Start a node server loop with a set of optional parameters.
% Peers: the set of PID/IP that the node communicates with
% Blocks: the initial blocks to spawn with, if none, not_joined atom
% MiningDelay: delay in mining, used primarily for network simulation
% RewardAddr: the address in which mining rewards will be attributed with
% AutoJoin: boolean stating if a node should automatically attempt to join
% Diff: starting diff of the network (?DEFAULT_DIFF)
% LastRetarget: timestamp (seconds) stating when difficulty was last changed
start() ->
	start([]).
start(Peers) ->
	start(
		Peers,
		not_joined
	).
start(Peers, Bs) ->
	start(
		Peers,
		Bs,
		0
	).
start(Peers, Bs, MiningDelay) ->
	start(
		Peers,
		Bs,
		MiningDelay,
		unclaimed
	).
start(Peers, HashList, MiningDelay, RewardAddr) ->
	start(
		Peers,
		HashList,
		MiningDelay,
		RewardAddr,
		true
	).
start(Peers, Bs = [B | _], MiningDelay, RewardAddr, AutoJoin)
		when is_record(B, block) ->
	lists:map(
		fun ar_storage:write_block/1,
		Bs
	),
	start(
		Peers,
		[B#block.indep_hash | B#block.hash_list],
		MiningDelay,
		RewardAddr,AutoJoin
	);
start(Peers, HashList, MiningDelay, RewardAddr, AutoJoin) ->
	start(
		Peers,
		HashList,
		MiningDelay,
		RewardAddr,
		AutoJoin,
		?DEFAULT_DIFF
	).
start(Peers, HashList, MiningDelay, RewardAddr, AutoJoin, Diff) ->
	start(
		Peers,
		HashList,
		MiningDelay,
		RewardAddr,
		AutoJoin,
		Diff,
		os:system_time(seconds)
	).
start(Peers, Bs = [B | _], MiningDelay, RewardAddr, AutoJoin, Diff, LastRetarget) when is_record(B, block) ->
	lists:map(
		fun ar_storage:write_block/1,
		Bs
	),
	start(
		Peers,
		[B#block.indep_hash | B#block.hash_list],
		MiningDelay,
		RewardAddr,
		AutoJoin,
		Diff,
		LastRetarget
	);
start(Peers, B, MiningDelay, RewardAddr, AutoJoin, Diff, LastRetarget) when ?IS_BLOCK(B) ->
	start(Peers, B#block.hash_list, MiningDelay, RewardAddr, AutoJoin, Diff, LastRetarget);
start(Peers, HashList, MiningDelay, RewardAddr, AutoJoin, Diff, LastRetarget) ->
	% Spawns the node server process.
	PID = spawn(
		fun() ->
			% Join the node to the network.
			case {HashList, AutoJoin} of
				{not_joined, true} ->
					ar_join:start(self(), Peers);
				_ ->
					do_nothing
			end,
			Gossip =
				ar_gossip:init(
					lists:filter(
						fun is_pid/1,
						Peers
					)
				),
			Wallets = ar_util:wallets_from_hashes(HashList),
			Height = ar_util:height_from_hashes(HashList),
			RewardPool =
				case HashList of
					not_joined -> 0;
					[H | _] -> (ar_storage:read_block(H, HashList))#block.reward_pool
				end,
			WeaveSize =
					case HashList of
						not_joined -> 0;
						[H2 | _] -> (ar_storage:read_block(H2, HashList))#block.weave_size
					end,
			Current =
				case HashList of
					not_joined -> not_joined;
					[C|_] -> C
				end,
			% Start processes, init state, and start server.
			NPid = self(),
			{ok, SPid} = ar_node_state:start(),
			{ok, WPid} = ar_node_worker:start(NPid, SPid),

			ok = ar_node_state:update(SPid, [
				{node, NPid},
				{gossip, Gossip},
				{hash_list, HashList},
				{current, Current},
				{wallet_list, Wallets},
				{floating_wallet_list, Wallets},
				{mining_delay, MiningDelay},
				{reward_addr, RewardAddr},
				{reward_pool, RewardPool},
				{height, Height},
				{trusted_peers, Peers},
				{diff, Diff},
				{last_retarget, LastRetarget},
				{weave_size, WeaveSize}
			]),

			server(SPid, WPid, queue:new())
		end
	),
	ar_http_iface:reregister(http_entrypoint_node, PID),
	PID.

%% @doc Stop a node server loop and its subprocesses.
stop(Node) ->
	Node ! stop,
	ok.

%% @doc Get the current top block.
%% If found the result will be a block with tx references, not a full block.
% TODO: standardize return, unavailable | not_found.
get_current_block(Peers) when is_list(Peers) ->
	% ask list of external peers for block
	lists:foldl(
		fun(Peer, Acc) ->
			case is_atom(Acc) of
				false -> Acc;
				true ->
					B = get_current_block(Peer),
					case is_atom(B) of
						true -> Acc;
						false -> B
					end
			end
		end,
		unavailable,
		Peers
	);
get_current_block(Peer) when is_pid(Peer) ->
	% ask own node server for block
	Peer ! {get_current_block, self()},
	receive
		{block, CurrentBlock} -> CurrentBlock
	after ?LOCAL_NET_TIMEOUT ->
		not_found
	end;
get_current_block(Peer) ->
	% handle external peer request
	ar_http_iface:get_current_block(Peer).

%% @doc Return the entire hashlist from a node.
% TODO: Change references to hashlist, not blocklist.
% Code duplication against get_hashlist function.
get_blocks(Node) ->
	Node ! {get_blocks, self()},
	receive
		{blocks, Node, Bs} -> Bs
	after ?LOCAL_NET_TIMEOUT ->
		not_found
	end.

%% @doc Get a specific block via blocks indep_hash.
%% If found the result will be a block with tx references, not a full block.
get_block(Peers, ID, BHL) when is_list(Peers) ->
	% ask list of external peers for block
	% ar:d([{getting_block, ar_util:encode(ID)}, {peers, Peers}]),
	case ar_storage:read_block(ID, BHL) of
		unavailable ->
			lists:foldl(
				fun(Peer, Acc) ->
					case is_atom(Acc) of
						false -> Acc;
						true ->
							B = get_block(Peer, ID, BHL),
							case is_atom(B) of
								true -> Acc;
								false -> B
							end
					end
				end,
				unavailable,
				Peers
			);
		Block -> Block
	end;
<<<<<<< HEAD
get_block(Proc, ID) when is_pid(Proc) ->
    % attempt to get block from nodes local storage
	ar_storage:read_block(ID);
get_block(Host, ID) ->
    % handle external peer request
	ar_http_iface:get_block(Host, ID).

%% @doc Get a specific full block (a block containing full txs) via
%% blocks indep_hash.
get_full_block(Peers, ID) when is_list(Peers) ->
    % check locally first, if not found ask list of external peers for block
	case ar_storage:read_block(ID) of
		unavailable ->
			lists:foldl(
				fun(Peer, Acc) ->
					case is_atom(Acc) of
						false -> Acc;
						true ->
							Full = try get_full_block(Peer, ID) catch _:_ -> unavailable end,
							case is_atom(Full) of
								true -> Acc;
								false -> Full
							end
					end
				end,
				unavailable,
				Peers
			);
		B ->
			case make_full_block(ID) of
				unavailable ->
					ar_storage:invalidate_block(B),
					get_full_block(Peers, ID);
				FinalB -> FinalB
			end
	end;
get_full_block(Proc, ID) when is_pid(Proc) ->
    % attempt to get block from local storage and add transactions
	make_full_block(ID);
get_full_block(Host, ID) ->
    % handle external peer request
	ar_http_iface:get_full_block(Host, ID).

%% @doc Get a specific encrypted block via the blocks indep_hash.
%% If the block is found locally an unencrypted block will be returned.
get_encrypted_block(Peers, ID) when is_list(Peers) ->
    % check locally first, if not found ask list of external peers for
    % encrypted block
	case ar_storage:read_block(ID) of
		unavailable ->
			lists:foldl(
				fun(Peer, Acc) ->
					case is_atom(Acc) of
						false -> Acc;
						true ->
							B = get_encrypted_block(Peer, ID),
							case is_atom(B) of
								true -> Acc;
								false -> B
							end
					end
				end,
				unavailable,
				Peers
			);
		Block -> Block
	end;
get_encrypted_block(Proc, ID) when is_pid(Proc) ->
    % attempt to get block from local storage
    % NB: if found block returned will not be encrypted
	ar_storage:read_block(ID);
get_encrypted_block(Host, ID) ->
    % handle external peer request
	ar_http_iface:get_encrypted_block(Host, ID).

%% @doc Get a specific encrypted full block (a block containing full txs) via
%% the blocks indep_hash.
%% If the block is found locally an unencrypted block will be returned.
get_encrypted_full_block(Peers, ID) when is_list(Peers) ->
    % check locally first, if not found ask list of external peers for
    % encrypted block
	case ar_storage:read_block(ID) of
		unavailable ->
			lists:foldl(
				fun(Peer, Acc) ->
					case is_atom(Acc) of
						false -> Acc;
						true ->
							Full = get_encrypted_full_block(Peer, ID),
							case is_atom(Full) of
								true -> Acc;
								false -> Full
							end
					end
				end,
				unavailable,
				Peers
			);
		_Block -> make_full_block(ID)
	end;
get_encrypted_full_block(Proc, ID) when is_pid(Proc) ->
    % attempt to get block from local storage and make full
    % NB: if found block returned will not be encrypted
	make_full_block(ID);
get_encrypted_full_block(Host, ID) ->
    % handle external peer request
    ar_http_iface:get_encrypted_full_block(Host, ID).
=======
get_block(Proc, ID, BHL) when is_pid(Proc) ->
	% attempt to get block from nodes local storage
	ar_storage:read_block(ID, BHL);
get_block(Host, ID, BHL) ->
	% handle external peer request
	ar_http_iface:get_block(Host, ID, BHL).
>>>>>>> ce060bd9

%% @doc Convert a block with tx references into a full block, that is a block
%% containing the entirety of all its referenced txs.
% make_full_block(ID, BHL) ->
% 	case ar_storage:read_block(ID, BHL) of
% 		unavailable -> unavailable;
% 		BlockHeader ->
% 			FullB =
% 				BlockHeader#block{
% 					txs =
% 						ar_storage:read_tx(BlockHeader#block.txs)
% 				},
% 			case [ NotTX || NotTX <- FullB#block.txs, is_atom(NotTX) ] of
% 				[] -> FullB;
% 				_ -> unavailable
% 			end
% 	end.

%% @doc Gets the set of all known txs from the node.
%% This set includes those on timeout waiting to distribute around the
%% network, the potentially valid txs as well as those being mined on.
get_all_known_txs(Node) ->
	Node ! {get_all_known_txs, self()},
	receive
		{all_known_txs, TXs} -> TXs
		after ?LOCAL_NET_TIMEOUT -> []
	end.

%% @doc Get the set of trusted peers.
%% The set of trusted peers is that in whcih where joined on.
get_trusted_peers(Proc) when is_pid(Proc) ->
	Proc ! {get_trusted_peers, self()},
	receive
		{peers, Ps} -> Ps
		after ?LOCAL_NET_TIMEOUT -> []
	end;
get_trusted_peers(_) ->
	unavailable.

%% @doc Get the list of peers from the nodes gossip state.
%% This is the list of peers that node will request blocks/txs from and will
%% distribute its mined blocks to.
get_peers(Proc) when is_pid(Proc) ->
	Proc ! {get_peers, self()},
	receive
		{peers, Ps} -> Ps
		after ?LOCAL_NET_TIMEOUT -> []
	end;
get_peers(Host) ->
	ar_http_iface:get_peers(Host).

%% @doc Get the current wallet list from the node.
%% This wallet list is up to date to the latest block held.
get_wallet_list(Node) ->
	Node ! {get_walletlist, self()},
	receive
		{walletlist, WalletList} -> WalletList
		after ?LOCAL_NET_TIMEOUT -> []
	end.

%% @doc Get the current waiting tx list from a node.
get_waiting_txs(Node) ->
	Node ! {get_waiting_txs, self()},
	receive
		{waiting_txs, Waiting} -> Waiting
		after ?LOCAL_NET_TIMEOUT -> error(could_not_get_waiting_txs)
	end.

%% @doc Get the current hash list held by the node.
%% This hash list is up to date to the latest block held.
get_hash_list(IP) when not is_pid(IP) ->
	ar_http_iface:get_hash_list(IP);
get_hash_list(Node) ->
	Node ! {get_hashlist, self()},
	receive
		{hashlist, not_joined} -> [];
		{hashlist, HashList} -> HashList
		after ?LOCAL_NET_TIMEOUT -> []
	end.


%% @doc Get the current block hash.
get_current_block_hash(Node) ->
	Node ! {get_current_block_hash, self()},
	receive
		{current_block_hash, not_joined} -> not_joined;
		{current_block_hash, Current} -> Current
		after ?LOCAL_NET_TIMEOUT -> unavailable
	end.

%% @doc Return the current height of the blockweave.
get_height(Node) ->
	Node ! {get_height, self()},
	receive
		{height, H} -> H
	after ?LOCAL_NET_TIMEOUT -> -1
	end.

%% @doc Check whether self node has joined the weave.
%% Uses hashlist value not_joined as witness.
is_joined(Node) ->
	Node ! {get_hashlist, self()},
	receive
		{hashlist, not_joined} -> false;
		{hashlist, _} -> true
	end.

%% @doc Get the current balance of a given wallet address.
%% The balance returned is in relation to the nodes current wallet list.
get_balance(Node, Addr) when ?IS_ADDR(Addr) ->
	Node ! {get_balance, self(), Addr},
	receive
		{balance, Addr, B} -> B
		after ?LOCAL_NET_TIMEOUT -> node_unavailable
	end;
get_balance(Node, WalletID) ->
	get_balance(Node, ar_wallet:to_address(WalletID)).

%% @doc Get the last tx id associated with a given wallet address.
%% Should the wallet not have made a tx the empty binary will be returned.
% TODO: Timeout returns an empty binary, this is also a valid return.
get_last_tx(Node, Addr) when ?IS_ADDR(Addr) ->
	Node ! {get_last_tx, self(), Addr},
	receive
		{last_tx, Addr, LastTX} -> LastTX
		after ?LOCAL_NET_TIMEOUT -> <<>>
	end;
get_last_tx(Node, WalletID) ->
	get_last_tx(Node, ar_wallet:to_address(WalletID)).

%% @doc Get the last tx id associated with a a given wallet address from the
%% floating wallet list.
%% Should the wallet not have made a tx the empty binary will be returned.
% TODO: Duplicate of get_last_tx, returns empty binary on timeout, this is also
% a valid return.
get_last_tx_from_floating(Node, Addr) when ?IS_ADDR(Addr) ->
	Node ! {get_last_tx_from_floating, self(), Addr},
	receive
		{last_tx_from_floating, Addr, LastTX} -> LastTX
		after ?LOCAL_NET_TIMEOUT -> <<>>
	end;
get_last_tx_from_floating(Node, WalletID) ->
	get_last_tx_from_floating(Node, ar_wallet:to_address(WalletID)).

%% @doc Returns a list of pending transactions.
%% Pending transactions are those that are valid, but not currently actively
%% being mined as they are waiting to be distributed around the network.
get_pending_txs(Node) ->
	Node ! {get_txs, self()},
	receive
		{all_txs, Txs} -> [T#tx.id || T <- Txs]
		after ?LOCAL_NET_TIMEOUT -> []
	end.
get_full_pending_txs(Node) ->
	Node ! {get_txs, self()},
	receive
		{all_txs, Txs} -> Txs
		after ?LOCAL_NET_TIMEOUT -> []
	end.

%% @doc Returns the floating wallet list held by the node.
%% The floating wallet list is the current wallet list with the txs being
%% mined on applied to it.
get_floating_wallet_list(Node) ->
	Node ! {get_floatingwalletlist, self()},
	receive
		{floatingwalletlist, WalletList} -> WalletList
		after ?LOCAL_NET_TIMEOUT -> []
	end.

%% @doc Returns the new difficulty of next mined block.
% TODO: Function name is confusing, returns the new difficulty being mined on,
% not the 'current' diff (that of the latest block)
get_current_diff(Node) ->
	Node ! {get_current_diff, self()},
	receive
		{current_diff, Diff} -> Diff
		after ?LOCAL_NET_TIMEOUT -> 1
	end.

%% @doc Returns the difficulty of the last successfully mined block.
%% Returns the difficulty of the current block (not of that being mined).
get_diff(Node) ->
	Node ! {get_diff, self()},
	receive
		{diff, Diff} -> Diff
		after ?LOCAL_NET_TIMEOUT -> 1
	end.

%% @doc Get the current rewardpool from the node.
get_reward_pool(Node) ->
	Node ! {get_reward_pool, self()},
	receive
		{reward_pool, RewardPool} -> RewardPool
		after ?LOCAL_NET_TIMEOUT -> 0
	end.

%% @doc Get the reward address attributed to the node.
%% This is the wallet address that should the node successfully mine a block
%% the reward will be credited to.
get_reward_addr(Node) ->
	Node ! {get_reward_addr, self()},
	receive
		{reward_addr, Addr} -> Addr
	after ?LOCAL_NET_TIMEOUT -> 0
	end.

%% @doc Set the reward address of the node.
%% This is the address mining rewards will be credited to.
set_reward_addr(Node, Addr) ->
	Node ! {set_reward_addr, Addr}.

%% @doc Set the reward address of the node from an Arweave keyfile.
%% This is the address mining rewards will be credited to.
set_reward_addr_from_file(Filepath) ->
	{_Priv, Pub} = ar_wallet:load(Filepath),
	set_reward_addr(whereis(http_entrypoint_node), ar_wallet:to_address(Pub)),
	ar:report(
		[
			{new_reward_address, ar_wallet:to_address(Pub)}
		]
	).

%% @doc Generate a new keyfile and set the reward address of the node to the
%% wallets address.
%% This is the address mining rewards wiwll be credited to.
generate_and_set_reward_addr() ->
	{_Priv, Pub} = ar_wallet:new(),
	set_reward_addr(whereis(http_entrypoint_node), ar_wallet:to_address(Pub)),
	ar:report(
		[
			{new_reward_address, ar_wallet:to_address(Pub)}
		]
	).

%% @doc Pretty print the reward address of the node.
print_reward_addr() ->
	ar_util:encode(get_reward_addr(whereis(http_entrypoint_node))).

%% @doc Trigger a node to start mining a block.
mine(Node) ->
	Node ! mine.

%% @doc Trigger a node to start mining a block at a certain difficulty.
mine_at_diff(Node, Diff) ->
	Node ! {mine_at_diff, Diff}.

%% @doc Trigger a node to mine continually.
automine(Node) ->
	Node ! automine.

%% @doc Cause a node to forget all but the latest block.
%% Used primarily for testing, simulating newly joined node.
truncate(Node) ->
	Node ! truncate.

%% @doc Set the likelihood that a message will be dropped in transmission.
%% Used primarily for testing, simulating packet loss.
set_loss_probability(Node, Prob) ->
	Node ! {set_loss_probability, Prob}.

%% @doc Set the max network latency delay for a node.
%% Used primarily for testing, simulating transmission delays.
set_delay(Node, MaxDelay) ->
	Node ! {set_delay, MaxDelay}.

%% @doc Set the number of milliseconds to wait between hashes.
%% Used primarily for testing, simulating lower hasing power machine.
set_mining_delay(Node, Delay) ->
	Node ! {set_mining_delay, Delay}.

%% @doc Set the number of bytes the node can transfer in a second.
%% Used primarily for testing, simulating node connection strengths.
set_xfer_speed(Node, Speed) ->
	Node ! {set_xfer_speed, Speed}.

%% @doc Add a transaction to the node server loop.
%% If accepted the tx will enter the waiting pool before being mined into the
%% the next block.
%% If the tx contradicts another in the tx mining pool it will be moved to
%% the list of potential txs for potential foreign block verification.
add_tx(GS, TX) when is_record(GS, gs_state) ->
	{NewGS, _} = ar_gossip:send(GS, {add_tx, TX}),
	NewGS;
add_tx(Node, TX) when is_pid(Node) ->
	Node ! {add_tx, TX},
	ok;
add_tx(Host, TX) ->
	ar_http_iface:send_new_tx(Host, TX).

%% @doc remove a TX from the waiting queues, with permission from the owner.
cancel_tx(Node, TXID, Sig) ->
	Node ! {cancel_tx, TXID, Sig}.

%% @doc Add a new block to the node server loop.
%% If accepted the nodes state will change.
add_block(Conn, NewB, RecallB) ->
	add_block(
		Conn,
		NewB,
		RecallB,
		NewB#block.height
	).
add_block(Conn, NewB, RecallB, Height) ->
	add_block(
		Conn,
		undefined,
		NewB,
		RecallB,
		Height
	).
add_block(GS, Peer, NewB, RecallB, Height) when is_record(GS, gs_state) ->
	{NewGS, _} =
		ar_gossip:send(
			GS, {new_block, Peer, Height, NewB, RecallB}
		),
	NewGS;
add_block(Node, Peer, NewB, RecallB, Height) when is_pid(Node) ->
	Node ! {new_block, Peer, Height, NewB, RecallB},
	ok;
add_block(Host, Peer, NewB, RecallB, _Height) ->
	ar_http_iface:send_new_block(Host, Peer, NewB, RecallB),
	ok.

%% @doc Request to add a list of peers to the node server loop.
add_peers(Node, Peer) when not is_list(Peer) ->
	add_peers(Node, [Peer]);
add_peers(Node, Peers) ->
	%ar:d([{node, self()}, {requesting_add_peers, Peers}]),
	Node ! {add_peers, Peers},
	ok.

%%%
%%% Server functions.
%%%

%% @doc Main server loop.
server(SPid, WPid, TaskQueue) ->
	receive
		stop ->
			% Stop the node server. First handle all open tasks
			% in the queue synchronously.
			% TODO mue: Possible race condition if worker is
			% currently processing one task! Also check order.
			{ok, Miner} = ar_node_state:lookup(SPid, miner),
			lists:foreach(fun(Task) ->
				ar_node_worker:call(WPid, Task)
			end, queue:to_list(TaskQueue)),
			case Miner of
				undefined -> do_nothing;
				PID		  -> ar_mine:stop(PID)
			end,
			ar_node_worker:stop(WPid),
			ar_node_state:stop(SPid),
			ok;
		{worker, {ok, Task}} ->
			% Worker finished a task w/o errors.
			case queue:out(TaskQueue) of
				{empty, TaskQueue} ->
					% Empty queue, nothing to cast.
					server(SPid, WPid, TaskQueue);
				{{value, Task}, NewTaskQueue} ->
					% At least one task in queue, cast it to worker.
					ar_node_worker:cast(WPid, Task),
					server(SPid, WPid, NewTaskQueue)
			end;
		{worker, {error, Error}} ->
			% Worker finished task with error.
			ar:report([{node_worker_error, {error, Error}}]),
			case queue:out(TaskQueue) of
				{empty, TaskQueue} ->
					% Empty queue, nothing to cast.
					server(SPid, WPid, TaskQueue);
				{{value, Task}, NewTaskQueue} ->
					% Task is in queue, cast to worker.
					ar_node_worker:cast(WPid, Task),
					server(SPid, WPid, NewTaskQueue)
			end;
		Msg ->
			try handle(SPid, Msg) of
				{task, Task} ->
					% Handler returns worker task to do.
					case queue:is_empty(TaskQueue) of
						true ->
							% Queue is empty, directly cast task to worker.
							ar_node_worker:cast(WPid, Task),
							server(SPid, WPid, TaskQueue);
						false ->
							% Queue contains tasks, so add it.
							NewTaskQueue = queue:in(Task, TaskQueue),
							server(SPid, WPid, NewTaskQueue)
					end;
				ok ->
					% Handler is fine.
					server(SPid, WPid, TaskQueue)
			catch
				throw:Term ->
					ar:report([ {'NodeEXCEPTION', Term} ]),
					server(SPid, WPid, TaskQueue);
				exit:Term ->
					ar:report([ {'NodeEXIT', Term} ]),
					server(SPid, WPid, TaskQueue);
				error:Term ->
					ar:report([ {'NodeERROR', {Term, erlang:get_stacktrace()}} ]),
					server(SPid, WPid, TaskQueue)
			end
	end.

%% @doc Handle the server messages. Returns {task, Task} or ok. First block
%% countains the state changing handler, second block the reading handlers.
handle(_SPid, Msg) when is_record(Msg, gs_msg) ->
	% We have received a gossip mesage. Gossip state manipulation
	% is always a worker task.
	{task, {gossip_message, Msg}};
handle(_SPid, {add_tx, TX}) ->
	{task, {add_tx, TX}};
handle(_SPid, {cancel_tx, TXID, Sig}) ->
	{task, {cancel_tx, TXID, Sig}};
handle(_SPid, {add_peers, Peers}) ->
	{task, {add_peers, Peers}};
handle(_SPid, {apply_tx, TX}) ->
	{task, {encounter_new_tx, TX}};
handle(_SPid, {new_block, Peer, Height, NewB, RecallB}) ->
	{task, {process_new_block, Peer, Height, NewB, RecallB}};
handle(_SPid, {replace_block_list, NewBL}) ->
	% Replace the entire stored block list, regenerating the hash list.
	{task, {replace_block_list, NewBL}};
handle(_SPid, {set_delay, MaxDelay}) ->
	{task, {set_delay, MaxDelay}};
handle(_SPid, {set_loss_probability, Prob}) ->
	{task, {set_loss_probability, Prob}};
handle(_SPid, {set_mining_delay, Delay}) ->
	{task, {set_mining_delay, Delay}};
handle(_SPid, {set_reward_addr, Addr}) ->
	{task, {set_reward_addr, Addr}};
handle(_SPid, {set_xfer_speed, Speed}) ->
	{task, {set_xfer_speed, Speed}};
handle(SPid, {work_complete, MinedTXs, _Hash, Diff, Nonce, Timestamp}) ->
	% The miner thinks it has found a new block.
	{ok, HashList} = ar_node_state:lookup(SPid, hash_list),
	case HashList of
		not_joined ->
			ok;
		_ ->
			{task, {
				work_complete,
				MinedTXs,
				Diff,
				Nonce,
				Timestamp
			}}
	end;
handle(_SPid, {fork_recovered, NewHs}) ->
	{task, {fork_recovered, NewHs}};
handle(_SPid, mine) ->
	{task, mine};
handle(_SPid, {mine_at_diff, Diff}) ->
	{task, {mine_at_diff, Diff}};
handle(_SPid, automine) ->
	{task, automine};
%% ----- Getters and non-state-changing actions. -----
handle(SPid, {get_current_block, From}) ->
	{ok, HashList} = ar_node_state:lookup(SPid, hash_list),
	From ! {block, ar_util:get_head_block(HashList)},
	ok;
handle(SPid, {get_blocks, From}) ->
	{ok, HashList} = ar_node_state:lookup(SPid, hash_list),
	From ! {blocks, self(), HashList},
	ok;
handle(SPid, {get_block, From}) ->
	{ok, HashList} = ar_node_state:lookup(SPid, hash_list),
	From ! {block, self(), ar_node_utils:find_block(HashList)},
	ok;
handle(SPid, {get_peers, From}) ->
	{ok, GS} = ar_node_state:lookup(SPid, gossip),
	From ! {peers, ar_gossip:peers(GS)},
	ok;
handle(SPid, {get_trusted_peers, From}) ->
	{ok, TrustedPeers} = ar_node_state:lookup(SPid, trusted_peers),
	From ! {peers, TrustedPeers},
	ok;
handle(SPid, {get_walletlist, From}) ->
	{ok, WalletList} = ar_node_state:lookup(SPid, wallet_list),
	From ! {walletlist, WalletList},
	ok;
handle(SPid, {get_hashlist, From}) ->
	{ok, HashList} = ar_node_state:lookup(SPid, hash_list),
	From ! {hashlist, HashList},
	ok;
handle(SPid, {get_current_block_hash, From}) ->
	{ok, Res} = ar_node_state:lookup(SPid, current),
	From ! {current_block_hash, Res},
	ok;
handle(SPid, {get_height, From}) ->
	{ok, Height} = ar_node_state:lookup(SPid, height),
	From ! {height, Height},
	ok;
handle(SPid, {get_balance, From, WalletID}) ->
	{ok, WalletList} = ar_node_state:lookup(SPid, wallet_list),
	From ! {balance, WalletID,
		case lists:keyfind(WalletID, 1, WalletList) of
			{WalletID, Balance, _Last} -> Balance;
			false					   -> 0
		end},
	ok;
handle(SPid, {get_last_tx, From, Addr}) ->
	{ok, WalletList} = ar_node_state:lookup(SPid, wallet_list),
	From ! {last_tx, Addr,
		case lists:keyfind(Addr, 1, WalletList) of
			{Addr, _Balance, Last} -> Last;
			false				   -> <<>>
		end},
	ok;
handle(SPid, {get_last_tx_from_floating, From, Addr}) ->
	{ok, FloatingWalletList} = ar_node_state:lookup(SPid, floating_wallet_list),
	From ! {last_tx_from_floating, Addr,
		case lists:keyfind(Addr, 1, FloatingWalletList) of
			{Addr, _Balance, Last} -> Last;
			false				   -> <<>>
		end},
	ok;
handle(SPid, {get_txs, From}) ->
	{ok, #{ txs := TXs, waiting_txs := WaitingTXs }} = ar_node_state:lookup(SPid, [txs, waiting_txs]),
	From ! {all_txs, TXs ++ WaitingTXs},
	ok;
handle(SPid, {get_waiting_txs, From}) ->
	{ok, WaitingTXs} = ar_node_state:lookup(SPid, waiting_txs),
	From ! {waiting_txs, WaitingTXs},
	ok;
handle(SPid, {get_all_known_txs, From}) ->
	{ok, #{
		txs           := TXs,
		waiting_txs   := WaitingTXs,
		potential_txs := PotentialTXs
	}} = ar_node_state:lookup(SPid, [txs, waiting_txs, potential_txs]),
	AllTXs = TXs ++ WaitingTXs ++ PotentialTXs,
	From ! {all_known_txs, AllTXs},
	ok;
handle(SPid, {get_floatingwalletlist, From}) ->
	{ok, FloatingWalletList} = ar_node_state:lookup(SPid, floating_wallet_list),
	From ! {floatingwalletlist, FloatingWalletList},
	ok;
handle(SPid, {get_current_diff, From}) ->
	{ok, #{
		height        := Height,
		diff          := Diff,
		last_retarget := LastRetarget
	}} = ar_node_state:lookup(SPid, [height, diff, last_retarget]),
	From ! {
		current_diff,
		case ar_retarget:is_retarget_height(Height + 1) of
			true ->
				ar_retarget:maybe_retarget(
					Height + 1,
					Diff,
					os:system_time(seconds),
					LastRetarget
				);
			false ->
				Diff
		end},
		ok;
handle(SPid, {get_diff, From}) ->
	{ok, Diff} = ar_node_state:lookup(SPid, diff),
	From ! {diff, Diff},
	ok;
handle(SPid, {get_reward_pool, From}) ->
	{ok, RewardPool} = ar_node_state:lookup(SPid, reward_pool),
	From ! {reward_pool, RewardPool},
	ok;
handle(SPid, {get_reward_addr, From}) ->
	{ok, RewardAddr} = ar_node_state:lookup(SPid, reward_addr),
	From ! {reward_addr,RewardAddr},
	ok;
%% ----- Server handling. -----
handle(_SPid, {'DOWN', _, _, _, _}) ->
	% Ignore DOWN message.
	ok;
handle(_SPid, UnhandledMsg) ->
	ar:report_console([{unknown_msg_node, UnhandledMsg}]),
	ok.

%%%
%%% Deprecated or unused.
%%%

%% @doc Get a specific encrypted block via the blocks indep_hash.
%% If the block is found locally an unencrypted block will be returned.
% get_encrypted_block(Peers, ID, BHL) when is_list(Peers) ->
% 	% check locally first, if not found ask list of external peers for
% 	% encrypted block
% 	case ar_storage:read_block(ID, BHL) of
% 		unavailable ->
% 			lists:foldl(
% 				fun(Peer, Acc) ->
% 					case is_atom(Acc) of
% 						false -> Acc;
% 						true ->
% 							B = get_encrypted_block(Peer, ID, BHL),
% 							case is_atom(B) of
% 								true -> Acc;
% 								false -> B
% 							end
% 					end
% 				end,
% 				unavailable,
% 				Peers
% 			);
% 		Block -> Block
% 	end;
% get_encrypted_block(Proc, ID, BHL) when is_pid(Proc) ->
% 	% attempt to get block from local storage
% 	% NB: if found block returned will not be encrypted
% 	ar_storage:read_block(ID, BHL);
% get_encrypted_block(Host, ID, BHL) ->
% 	% handle external peer request
% 	ar_http_iface:get_encrypted_block(Host, ID, BHL).

%% @doc Get a specific encrypted full block (a block containing full txs) via
%% the blocks indep_hash.
%% If the block is found locally an unencrypted block will be returned.
% get_encrypted_full_block(Peers, ID, BHL) when is_list(Peers) ->
% 	% check locally first, if not found ask list of external peers for
% 	% encrypted block
% 	case ar_storage:read_block(ID, BHL) of
% 		unavailable ->
% 			lists:foldl(
% 				fun(Peer, Acc) ->
% 					case is_atom(Acc) of
% 						false -> Acc;
% 						true ->
% 							Full = get_encrypted_full_block(Peer, ID, BHL),
% 							case is_atom(Full) of
% 								true -> Acc;
% 								false -> Full
% 							end
% 					end
% 				end,
% 				unavailable,
% 				Peers
% 			);
% 		_Block ->
% 			% make_full_block(ID, BHL)
% 			error(block_hash_list_required_in_context)
% 	end;
% get_encrypted_full_block(Proc, ID, BHL) when is_pid(Proc) ->
% 	% attempt to get block from local storage and make full
% 	% NB: if found block returned will not be encrypted
% 	make_full_block(ID, BHL);
% get_encrypted_full_block(Host, ID, BHL) ->
% 	% handle external peer request
% 	ar_http_iface:get_encrypted_full_block(Host, ID, BHL).

%% @doc Reattempts to find a block from a node retrying up to Count times.
%retry_block(_, _, Response, 0) ->
%	Response;
%retry_block(Host, ID, _, Count) ->
%	case get_block(Host, ID) of
%		not_found ->
%			timer:sleep(3000),
%			retry_block(Host, ID, not_found, Count-1);
%		unavailable ->
%			timer:sleep(3000),
%			retry_block(Host, ID, unavailable, Count-1);
%		B -> B
%	end.

%% @doc Reattempts to find an encrypted full block from a node retrying
%% up to Count times.
%% TODO: Nowhere used anymore.
%retry_encrypted_full_block(_, _, Response, 0) ->
%	Response;
%retry_encrypted_full_block(Host, ID, _, Count) ->
%	case get_encrypted_full_block(Host, ID) of
%		not_found ->
%			timer:sleep(3000),
%			retry_encrypted_full_block(Host, ID, not_found, Count-1);
%		unavailable ->
%			timer:sleep(3000),
%			retry_encrypted_full_block(Host, ID, unavailable, Count-1);
%		B -> B
%	end.<|MERGE_RESOLUTION|>--- conflicted
+++ resolved
@@ -278,122 +278,12 @@
 			);
 		Block -> Block
 	end;
-<<<<<<< HEAD
-get_block(Proc, ID) when is_pid(Proc) ->
-    % attempt to get block from nodes local storage
-	ar_storage:read_block(ID);
-get_block(Host, ID) ->
-    % handle external peer request
-	ar_http_iface:get_block(Host, ID).
-
-%% @doc Get a specific full block (a block containing full txs) via
-%% blocks indep_hash.
-get_full_block(Peers, ID) when is_list(Peers) ->
-    % check locally first, if not found ask list of external peers for block
-	case ar_storage:read_block(ID) of
-		unavailable ->
-			lists:foldl(
-				fun(Peer, Acc) ->
-					case is_atom(Acc) of
-						false -> Acc;
-						true ->
-							Full = try get_full_block(Peer, ID) catch _:_ -> unavailable end,
-							case is_atom(Full) of
-								true -> Acc;
-								false -> Full
-							end
-					end
-				end,
-				unavailable,
-				Peers
-			);
-		B ->
-			case make_full_block(ID) of
-				unavailable ->
-					ar_storage:invalidate_block(B),
-					get_full_block(Peers, ID);
-				FinalB -> FinalB
-			end
-	end;
-get_full_block(Proc, ID) when is_pid(Proc) ->
-    % attempt to get block from local storage and add transactions
-	make_full_block(ID);
-get_full_block(Host, ID) ->
-    % handle external peer request
-	ar_http_iface:get_full_block(Host, ID).
-
-%% @doc Get a specific encrypted block via the blocks indep_hash.
-%% If the block is found locally an unencrypted block will be returned.
-get_encrypted_block(Peers, ID) when is_list(Peers) ->
-    % check locally first, if not found ask list of external peers for
-    % encrypted block
-	case ar_storage:read_block(ID) of
-		unavailable ->
-			lists:foldl(
-				fun(Peer, Acc) ->
-					case is_atom(Acc) of
-						false -> Acc;
-						true ->
-							B = get_encrypted_block(Peer, ID),
-							case is_atom(B) of
-								true -> Acc;
-								false -> B
-							end
-					end
-				end,
-				unavailable,
-				Peers
-			);
-		Block -> Block
-	end;
-get_encrypted_block(Proc, ID) when is_pid(Proc) ->
-    % attempt to get block from local storage
-    % NB: if found block returned will not be encrypted
-	ar_storage:read_block(ID);
-get_encrypted_block(Host, ID) ->
-    % handle external peer request
-	ar_http_iface:get_encrypted_block(Host, ID).
-
-%% @doc Get a specific encrypted full block (a block containing full txs) via
-%% the blocks indep_hash.
-%% If the block is found locally an unencrypted block will be returned.
-get_encrypted_full_block(Peers, ID) when is_list(Peers) ->
-    % check locally first, if not found ask list of external peers for
-    % encrypted block
-	case ar_storage:read_block(ID) of
-		unavailable ->
-			lists:foldl(
-				fun(Peer, Acc) ->
-					case is_atom(Acc) of
-						false -> Acc;
-						true ->
-							Full = get_encrypted_full_block(Peer, ID),
-							case is_atom(Full) of
-								true -> Acc;
-								false -> Full
-							end
-					end
-				end,
-				unavailable,
-				Peers
-			);
-		_Block -> make_full_block(ID)
-	end;
-get_encrypted_full_block(Proc, ID) when is_pid(Proc) ->
-    % attempt to get block from local storage and make full
-    % NB: if found block returned will not be encrypted
-	make_full_block(ID);
-get_encrypted_full_block(Host, ID) ->
-    % handle external peer request
-    ar_http_iface:get_encrypted_full_block(Host, ID).
-=======
 get_block(Proc, ID, BHL) when is_pid(Proc) ->
 	% attempt to get block from nodes local storage
 	ar_storage:read_block(ID, BHL);
 get_block(Host, ID, BHL) ->
 	% handle external peer request
 	ar_http_iface:get_block(Host, ID, BHL).
->>>>>>> ce060bd9
 
 %% @doc Convert a block with tx references into a full block, that is a block
 %% containing the entirety of all its referenced txs.
